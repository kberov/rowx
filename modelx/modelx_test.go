package modelx_test

import (
	"crypto/sha256"
	"database/sql"
	"fmt"
	"regexp"
	"slices"
	"strings"
	"testing"

	"github.com/jmoiron/sqlx"
	"github.com/kberov/rowx/modelx"
	_ "github.com/mattn/go-sqlite3"
	"github.com/stretchr/testify/require"
)

var schema = `
PRAGMA foreign_keys = OFF;
CREATE TABLE users (
id INTEGER PRIMARY KEY AUTOINCREMENT,
login_name varchar(100) UNIQUE,
group_id INTEGER DEFAULT NULL REFERENCES groups(id),
changed_by INTEGER DEFAULT NULL REFERENCES users(id) ON DELETE SET DEFAULT);
CREATE TABLE groups (
id INTEGER PRIMARY KEY AUTOINCREMENT,
name VARCHAR(100) UNIQUE NOT NULL,
changed_by INTEGER DEFAULT NULL REFERENCES users(id) ON DELETE SET DEFAULT);
INSERT INTO users(group_id,changed_by,login_name) VALUES (0,0,'superadmin');

INSERT INTO groups(id,name, changed_by) VALUES (0,'superadmin',0);
INSERT INTO groups(id,name, changed_by) VALUES (1,'admins',NULL);
INSERT INTO groups(id,name, changed_by) VALUES (2,'guests',NULL);
INSERT INTO groups(id,name, changed_by) VALUES (3,'editors',NULL);
INSERT INTO groups(id,name, changed_by) VALUES (4,'commenters',NULL);
CREATE TABLE user_group (
--  'ID of the user belonging to the group with group_id.'
  user_id INTEGER REFERENCES users(id) ON DELETE CASCADE,
--  'ID of the group to which the user with user_id belongs.'
  group_id INTEGER REFERENCES groups(id) ON DELETE CASCADE,
  PRIMARY KEY(user_id, group_id)
);

CREATE TABLE foo(
	bar INTEGER PRIMARY KEY AUTOINCREMENT,
	description VARCHAR(255) NOT NULL DEFAULT '',
	id VARCHAR(56) UNIQUE NOT NULL DEFAULT ''
);

PRAGMA foreign_keys = ON;
`

type Users struct {
	LoginName string
	GroupID   sql.NullInt32
	ChangedBy sql.NullInt32
	ID        int32 `rx:"id,auto"`
}

var users = []Users{
	Users{LoginName: "first", ChangedBy: sql.NullInt32{0, false}},
	Users{LoginName: "the_second", ChangedBy: sql.NullInt32{1, true}},
	Users{LoginName: "the_third", ChangedBy: sql.NullInt32{1, true}},
}

type Groups struct {
	Name      string
	ChangedBy sql.NullInt32
	ID        int32 `rx:"id,auto"`
}

// Stollen from sqlx_test.go
func multiExec(e sqlx.Execer, query string) {
	stmts := strings.Split(query, ";\n")
	if len(strings.Trim(stmts[len(stmts)-1], " \n\t\r")) == 0 {
		stmts = stmts[:len(stmts)-1]
	}
	for _, s := range stmts {
		_, err := e.Exec(s)
		if err != nil {
			fmt.Println(err, s)
		}
	}
}

func init() {
	modelx.DSN = ":memory:"
	modelx.DriverName = `sqlite3`
	multiExec(modelx.DB(), schema)
}

type UserGroup struct {
	modelx.Modelx[UserGroup]
	UserID  int32
	GroupID int32
	// Used only as bind parameters during UPDATE and maybe other queries. Must
	// be a named struct, known at compile time!
	Where whereParams `rx:"where,-"` // - : Do not treat this field as column.
}
type whereParams struct{ GroupID int32 }

// Note: the order of test matters, because they modify the same data and each
// next test relies on the current state of the data.
// TODO: Someday, maybe, make the order of execution not important or use
// something like TestMain.

func TestTryEmbed(t *testing.T) {
	reQ := require.New(t)
	ug := new(UserGroup)
	reQ.Equal(`user_group`, ug.Table())
	expectedCols := []string{`user_id`, `group_id`}
	slices.Sort(expectedCols)
	slices.Sort(ug.Columns())
	reQ.Equal(expectedCols, ug.Columns())
	// Insert some users (the usual way) to meet the foreign key constraint.
	rs, err := modelx.NewModelx[Users](users...).Insert()
	reQ.NoError(err)
	rows, errAff := rs.LastInsertId()
	reQ.NoError(errAff)
	reQ.Equal(int64(4), rows)
	ugDataIns := []UserGroup{
		UserGroup{UserID: 1, GroupID: 0},
		UserGroup{UserID: 1, GroupID: 1},
		UserGroup{UserID: 2, GroupID: 2},
		UserGroup{UserID: 3, GroupID: 3},
		UserGroup{UserID: 1, GroupID: 4},
		UserGroup{UserID: 2, GroupID: 4},
		UserGroup{UserID: 3, GroupID: 4},
	}
	ug.SetData(ugDataIns)
	rs, err = ug.Insert()
	reQ.NoError(err)
	rows, errAff = rs.LastInsertId()
	reQ.NoError(errAff)
	reQ.Equal(int64(7), rows)
	// Update some rows - move some user(3) to another group(2).
	ugDataUpd := []UserGroup{
		UserGroup{
			UserID: 3,
			// new (to be updated in the database) value: 2
			GroupID: 2, Where: whereParams{
				// existing in the database value: 4
				GroupID: 4,
			},
		},
	}
	ug.SetData(ugDataUpd)
	//							set columns										WHERE struct
	rs, err = ug.Update([]string{`group_id`}, `user_id=:user_id AND group_id=:where.group_id`)
	reQ.NoError(err)
	rows, errAff = rs.RowsAffected()
	reQ.NoError(errAff)
	reQ.Equal(int64(1), rows)
	// Get the row to see what we did.
	row, err := ug.Get(
		`user_id = :uid AND group_id = :gid`,
		map[string]any{`uid`: 3, `gid`: ug.Data()[0].Where.GroupID})
	if err != nil {
		t.Logf(`err: %s`, err.Error())
	}
	t.Logf("Get updated row: %d|%d", row.UserID, row.GroupID)
	// Delete the inserted users, so the next tests pass. "ON DELETE
	// CASCADE" will delete all the user_group rows. Also reset the sequence for
	// AUTOINCREMENT for table users, to allow the primary key to start from 1.
	rs, err = modelx.NewModelx[Users]().Delete(`id>=:id`, map[string]any{`id`: 0})
	reQ.NoError(err)
	rows, errAff = rs.RowsAffected()
	reQ.NoError(errAff)
	reQ.Equal(int64(4), rows)
	_ = modelx.DB().MustExec(`UPDATE sqlite_sequence SET seq = 0 WHERE name = 'users'`)
	// ugData, e := ug.Select(`user_id>0`, nil)
	// t.Logf("See if there is something left in UserGroup:%+v; err: %+v", ugData, e)
}

func TestNewModelNoData(t *testing.T) {
	// For subsequent call to Select(...) or Delete(...)....
	// If no SqlxRows are passed, NewModelx needs a type parameter to know
	// which type to instantiate.
	m := modelx.NewModelx[Users]()
	if m == nil {
		t.Error("Could not instantiate Modelx")
	}
}

func TestNewModelWithData(t *testing.T) {
	// Type parameter is guessed from the type of the parameters.
	m := modelx.NewModelx(users...)
	expected := len(users)
	if i := len(m.Data()); i != expected {
		t.Errorf("Expected rows: %d. Got: %d!", expected, i)
	}
}

func TestTable(t *testing.T) {
	type AVeryLongAndComplexTableName struct {
		ID int32
	}
	m := &modelx.Modelx[AVeryLongAndComplexTableName]{}
	if table := m.Table(); table != `a_very_long_and_complex_table_name` {
		t.Errorf("wrong table '%s'", table)
	} else {
		t.Logf("Instantited type: %#v\n TableName: %s\n", m, table)
	}
}

func TestColumns(t *testing.T) {
	tests := []struct {
		name string
		data []Users
	}{
		{
			name: `ModelxWithData`,
			data: users,
		},
		{
			name: `ModelxNoData`,
		},
	}
	for _, tc := range tests {
		t.Run(tc.name, func(t *testing.T) {
			m := modelx.NewModelx[Users](tc.data...)
			if len(m.Columns()) == 0 {
				t.Errorf("Expected to have columns but we did not find any.")
			}
			t.Logf("columns are: %#v", m.Columns())
		})
	}
}

func TestSingleInsert(t *testing.T) {
	reQ := require.New(t)
	m := modelx.NewModelx[Users](users[0])

	r, e := m.Insert()
	reQ.NoErrorf(e, "Got error from m.Insert(): %v", e)

	id, e := r.LastInsertId()
	reQ.NoErrorf(e, "Error: %v", e)
	t.Logf("LastInsertId: %d", id)

	rows, e := r.RowsAffected()
	reQ.NoErrorf(e, "Error: %v", e)
	t.Logf("RowsAffected: %d", rows)

	u := &Users{}
	_ = modelx.DB().Get(u, `SELECT * FROM users WHERE id=?`, 1)
	reQ.Equalf(users[0].LoginName, u.LoginName, "Expected LoginName: %s. Got: %s!", users[0].LoginName, u.LoginName)
	t.Logf(`First selected user: %#v`, u)
}

func TestMultyInsert(t *testing.T) {
	// t.Logf("Starting from second user: %#v;", users[1:])
	m := modelx.NewModelx(users[1:]...)
	r, e := m.Insert()
	require.NoErrorf(t, e, "sql.Result:%#v; Error:%#v;", r, e)
	t.Logf("sql.Result:%#v; Error:%#v;", r, e)
}

func TestSelect(t *testing.T) {
	m := modelx.NewModelx[Users]()
	tests := []struct {
		name, where   string
		errContains   string
		bindData      map[string]any
		lAndOff       []int
		lastID        int32
		expectedError bool
	}{
		{
			// Does a SELECT with default LIMIT and OFFSET, without any WHERE clauses.
			name:     `All`,
			where:    ``,
			bindData: nil,
			lastID:   3,
		},
		{
			// Does a SELECT with LIMIT 2
			name:     `WithLimit`,
			where:    ``,
			bindData: nil,
			lAndOff:  []int{2, 0},
			lastID:   2,
		},
		{
			// Does a SELECT with LIMIT 2 and OFFSET 1
			name:     `WithLimitAndOffset`,
			where:    ``,
			bindData: nil,
			lAndOff:  []int{2, 1},
			lastID:   3,
		},
		{
			// Does a SELECT with WHERE id<:id
			name:     `WithWhere`,
			where:    `id >:id`,
			bindData: map[string]any{`id`: 1},
			lastID:   3,
		},
		{
			name:          `PrepareError`,
			where:         `WHERE `,
			bindData:      map[string]any{`id`: 1},
			lastID:        3,
			expectedError: true,
			errContains:   `syntax error`,
		},
		{
			name:          `SelectError`,
			where:         `id=:id`,
			bindData:      map[string]any{},
			lastID:        3,
			expectedError: true,
			errContains:   `could not find name id`,
		},
		{
			name:     `SelectIN`,
			where:    `id IN(:ids)`,
			bindData: map[string]any{`ids`: []int{1, 2, 3}},
			lastID:   3,
		},
		{
			name:     `SelectOrderByDesc`,
			where:    `id IN(:ids) ORDER BY id DESC`,
			bindData: map[string]any{`ids`: []int{1, 2, 3}},
			lastID:   1,
		},
	}
	for _, tc := range tests {
		t.Run(tc.name, func(t *testing.T) {
			rows, err := m.Select(tc.where, tc.bindData, tc.lAndOff...)
			if err != nil && !tc.expectedError {
				t.Errorf("Error: %#v", err)
				return
			} else if err != nil && tc.expectedError {
				t.Logf("Expected error: %#v", err)
				if !strings.Contains(err.Error(), tc.errContains) {
					t.Errorf(`Error does not contain expected string: '%s'`, tc.errContains)
				}
				return
			}
			dataLen := int32(len(rows))
			if rows[dataLen-1].ID != tc.lastID {
				t.Errorf("Expected last.ID to be %d. Got %d", tc.lastID, rows[dataLen-1].ID)
			}
		})
	}
}

func TestUpdate(t *testing.T) {
	tests := []struct {
		Modelx      modelx.SqlxModel[Users]
		name        string
		where       string
		selectWhere string
		selectBind  map[string]any
		columns     []string
		affected    int64
		dbError     bool
	}{
		{
			name:        `One`,
			where:       `id=:id`,
			selectWhere: `id=:id`,
			Modelx: modelx.NewModelx(Users{LoginName: `first_updated`, ID: 1,
				GroupID: sql.NullInt32{Valid: true, Int32: 0}}),
			affected:   1,
			columns:    []string{`Login_name`},
			selectBind: map[string]any{`id`: 1},
			dbError:    false,
		},
		{
			name: `ManyUniqueConstraintFail`,
			// this WHERE clause will produce UNIQUE CONSTRAINT Error, because login_name is UNIQUE.
			where:       `id IN(SELECT id FROM users WHERE ID>1)`,
			selectWhere: `id IN(SELECT id FROM users WHERE ID>1)`,
			Modelx: modelx.NewModelx(
				Users{LoginName: `second_updated`, ID: 2},
				Users{LoginName: `third_updated`, ID: 3, GroupID: sql.NullInt32{Valid: true, Int32: 2}},
			),
			affected: 0,
			columns:  []string{`LoginName`, `group_id`},
			dbError:  true,
		},
		{
			name: `ManyUniqueConstraintOK`,
			// this WHERE clause will NOT produce UNIQUE CONSTRAINT Error, because id is PRIMARY KEY.
			where: `id = :id`,
			Modelx: modelx.NewModelx(
				Users{LoginName: `second_updated_ok`, ID: 2, GroupID: sql.NullInt32{Valid: true, Int32: 2}},
				Users{LoginName: `third_updated_ok`, ID: 3, GroupID: sql.NullInt32{Valid: true, Int32: 3}},
			),
			affected:    2,
			columns:     []string{`login_name`, `GroupID`},
			dbError:     false,
			selectWhere: `id IN(:id)`,
			selectBind:  map[string]any{`id`: []any{2, 3}},
		},
	}

	for i, tc := range tests {
		t.Run(tc.name, func(t *testing.T) {
			var (
				r sql.Result
				e error
			)

			r, e = tc.Modelx.Update(tc.columns, tc.where)
			if e != nil && tc.dbError {
				t.Logf("Error updating records: '%#v' was expected.", e)
				return
			} else if e != nil && !tc.dbError {
				t.Errorf("Unexpected error: '%#v'!...", e)
				return
			}
			// Strange how RowsAffected is always 1 even when it is obvious
			// that two rows were affected.
			rows, _ := r.RowsAffected()
			t.Logf("*sql.Result.RowsAffected(): %d", rows)

			data, e := modelx.NewModelx[Users]().Select(tc.selectWhere, tc.selectBind)
			if e != nil {
				t.Errorf(`Error in m.Select: %#v`, e)
				return
			}
			if data[0].LoginName != tc.Modelx.Data()[0].LoginName {
				t.Errorf(`Expected login_name to be %s, but it is %s!`,
					tc.Modelx.Data()[0].LoginName, data[0].LoginName)
			}

			if i == 1 {
				groupID := tc.Modelx.Data()[0].GroupID.Int32
				if groupID != data[0].GroupID.Int32 {
					t.Errorf("Expected group_id to be set to %#v! It was set to: %#v",
						groupID, data[0].GroupID.Int32)
				}
			}
			t.Logf("Updated records: %#v", data)
		})
	}
}

func TestDelete(t *testing.T) {
	// TODO: add test case for bind where bind is a struct.
	tests := []struct {
		bind        any
		name, where string
		affected    int64
	}{
		{
			name:     `One`,
			where:    `id=:some_id`,
			bind:     map[string]any{`some_id`: 1},
			affected: 1,
		},
		{
			name:     `Many`,
			where:    `id > 1`,
			affected: 2,
		},
	}
	m := modelx.NewModelx[Users]()
	for _, tc := range tests {
		t.Run(tc.name, func(t *testing.T) {
			r, e := m.Delete(tc.where, tc.bind)
			if e != nil {
				t.Errorf("Error deleting one record: %#v", e)
				return
			}
			if rows, e := r.RowsAffected(); e != nil {
				t.Errorf("Error: %v", e)
			} else if rows != tc.affected {
				t.Errorf("Expected rows to be affected were %d. Got %d", tc.affected, rows)
			} else {
				t.Logf("RowsAffected: %d", rows)
			}
		})
	}
}

type myModel[R modelx.SqlxRows] struct {
	modelx.Modelx[R]
	data []R
}

func (m *myModel[R]) Data() []R {
	return m.data
}

func (m *myModel[R]) mySelect() ([]R, error) {
	modelx.Logger.Debugf(`executing SELECT from an extending type: %T`, m)
	err := modelx.DB().Select(&m.data, `SELECT * from groups limit 100`)
	return m.data, err
}

func TestWrap(t *testing.T) {
	reQ := require.New(t)
	// ---
	mm := &myModel[Groups]{}
	reQ.Equalf(`groups`, mm.Table(), `Wrong table for myModel: %s`, mm.Table())

	data, err := mm.Select(`id >:id`, modelx.SQLMap{`id`: 1})
	reQ.NoError(err, `Unexpected error:%#v`, err)
	reQ.Equalf(3, len(data), `Expected 3 rows from the database but got %d.`, len(data))

	m := &myModel[Groups]{}
	data, _ = m.mySelect()
	reQ.Equalf(5, len(data), `Expected 5 rows from the database but got %d.`, len(data))
	reQ.Equalf(data[0], m.Data()[0], `m.Data() and data should point to the same data!`)

	// test behaviour of tag option `auto`
	type Foo struct {
		Description string
		ID          string `id:"id,no_auto"`
		Foo         uint32 `rx:"bar,auto"`
	}

	foo := modelx.NewModelx[Foo](
		Foo{Description: `first record`},
		Foo{Description: `second record`},
	)
	for i, f := range foo.Data() {
		f.ID = fmt.Sprintf("%x", sha256.Sum224([]byte(f.Description)))
		foo.Data()[i] = f
	}
	_, err = foo.Insert()
	reQ.NoError(err)
	// Using the keyword WHERE is optional, but can be written even if only for
	// expressiveness.
	firstFoo, err := foo.Get(`WHERE bar=1`)
	reQ.NoError(err)
	d, e := modelx.NewModelx[Foo]().Select(`id IN(:ids)`, map[string]any{`ids`: []int32{1, 2}})
	t.Logf("%+v, %v", d, e)
	reQ.Equal(`first record`, firstFoo.Description)
	secondFoo, err := foo.Get(`bar=2`)
	reQ.NoError(err)
	reQ.Equal(`second record`, secondFoo.Description)
}

func TestPanics(t *testing.T) {
	tests := []struct {
		fn   func()
		name string
	}{
		{
			name: `InsertNoData`,
			fn: func() {
				g := modelx.NewModelx[Groups]()
				_, _ = g.Insert()
			},
		},
		{
			name: `UpdateNoData`,
			fn: func() {
				g := modelx.NewModelx[Groups]()
				_, _ = g.Update(g.Columns(), `1`)
			},
		},
		{
			name: `RenderSQLTemplate NoTemplateFound`,
			fn: func() {
				modelx.RenderSQLTemplate(`NOSUCH`, map[string]any{})
			},
		},
		{
			name: `TypeToSnakeCase`,
			fn: func() {
				r := new(struct{ ID int16 })
				modelx.TypeToSnakeCase(r)
			},
		},
	}
	for _, tc := range tests {
		t.Run(tc.name, func(t *testing.T) {
			expectPanic(t, tc.fn)
		})
	}

}

func expectPanic(t *testing.T, f func()) {
	defer func() {
		if r := recover(); r == nil {
			t.Error("MISSING PANIC")
		} else {
			t.Log(r)
		}
	}()
	f()
}

var aStr = `           WHERE bar=1`

func Benchmark_stringContainsWhere(b *testing.B) {
	for b.Loop() {
		strings.Contains(aStr, strings.TrimPrefix(strings.ToLower(aStr), ` `))
	}
}

// but matching with regexp is much more reliable than checking if the string
// just contains where
var containsWhere = regexp.MustCompile(`(?i:^\s*where\s)`)

func Benchmark_regexpMatchWhere(b *testing.B) {
	for b.Loop() {
		containsWhere.MatchString(aStr)
	}
}

func Fuzz_containsWhere(f *testing.F) {
	for _, v := range []string{aStr, `where i=1`, `    Where e>0`, `wheRe.Int32 `} {
		f.Add(v)
	}
	f.Fuzz(func(t *testing.T, in string) {
		t.Logf(`in:%v`, in)
		if !containsWhere.MatchString(in) {
			if strings.Contains(aStr, strings.ToLower(`where`)) {
				t.Errorf(`Expected to match '%s', but it did not!`, in)
			}
		}
	})
}

// # Examples

func ExampleNewModelx() {
	// If no SqlxRows are passed, NewModelx needs a type parameter to know
	// which type to instantiate for subsequent call to Select(...) or Delete(...)....
	m := modelx.NewModelx[Users]()
	fmt.Printf(" %#T\n", m)
	// Output:
	// *modelx.Modelx[github.com/kberov/rowx/modelx_test.Users]
	//
}

func ExampleNewModelx_with_param() {
	// To Inser(...)  Update(...) []Users in the database, no type parameter is
	// needed.
	m := modelx.NewModelx(users...)
	last := m.Data()[len(m.Data())-1]
	fmt.Printf("Last user: %s", last.LoginName)
	// Output:
	// Last user: the_third
}

func ExampleModelx_Data() {

	type Users struct {
		LoginName string
		GroupID   sql.NullInt32
		ChangedBy sql.NullInt32
		ID        int32 `rx:"id,auto"`
	}
	// []Users to be inserted (or updated, (LoginName is UNIQUE)).
	var users = []Users{
		Users{LoginName: "first", ChangedBy: sql.NullInt32{1, true}},
		Users{LoginName: "the_second", ChangedBy: sql.NullInt32{1, true}},
	}
	// Type parameter is guessed from the type of the parameters.
	m := modelx.NewModelx(users...)
	for _, u := range m.Data() {
		fmt.Printf("User.LoginName: %s, User.ChangedBy.Int32: %d\n", u.LoginName, u.ChangedBy.Int32)
	}
	// Output:
	// User.LoginName: first, User.ChangedBy.Int32: 1
	// User.LoginName: the_second, User.ChangedBy.Int32: 1
}

func ExampleModelx_SetData() {

	ugDataIns := []UserGroup{
		UserGroup{UserID: 1, GroupID: 1},
		UserGroup{UserID: 2, GroupID: 2},
		UserGroup{UserID: 3, GroupID: 3},
		UserGroup{UserID: 1, GroupID: 4},
		UserGroup{UserID: 2, GroupID: 4},
	}
	ug := modelx.NewModelx[UserGroup]().SetData(ugDataIns)
	for i, row := range ug.Data() {
		fmt.Printf("%d: UserID: %d; GroupID: %d\n", i+1, row.UserID, row.GroupID)
	}
	// Output:
	//
	// 1: UserID: 1; GroupID: 1
	// 2: UserID: 2; GroupID: 2
	// 3: UserID: 3; GroupID: 3
	// 4: UserID: 1; GroupID: 4
	// 5: UserID: 2; GroupID: 4
}

func ExampleModelx_Table() {
	type WishYouWereHere struct {
		SongName string
		ID       uint32
	}
	f := WishYouWereHere{SongName: `Shine On You Crazy Diamond`}
	fmt.Printf("TableName: %s\n", modelx.NewModelx(f).Table())

	// Output:
	// TableName: wish_you_were_here
	//
}

func ExampleModelx_Columns() {

	type Books struct {
		Title  string
		Author string
		Body   string
		ID     uint32
		//...
	}

	b := Books{Title: `Нова земя`, Author: `Иванъ Вазовъ`, Body: `По стръмната южна урва на Амбарица...`}
	// Sorting is done here just to ensure for the example test that the coulmns
	// will always come in the same order.
	columns := modelx.NewModelx(b).Columns()
	slices.Sort(columns)
	fmt.Printf("Columns: %+v\n", columns)

	// Output:
	// Columns: [author body id title]
}

func ExampleModelx_Insert() {
	usrs := []Users{
		Users{LoginName: `fourth`},
		Users{LoginName: `fifth`},
	}

	r, err := modelx.NewModelx[Users](usrs...).Insert()

	if err == nil {
		last, _ := r.LastInsertId()
		fmt.Println(last)
		// Output:
		//  5
		return
	}
	fmt.Printf("err: %s", err)

}

func ExampleModelx_Get() {
	// A long time ago in a galaxy far, far away....
	// m := modelx.NewModelx(users...)
	// ...
	// r, e := m.Insert()
	// fmt.Printf("sql.Result:%#v; Error:%#v;", r, e)
	// ...
	// d, e := modelx.NewModelx[Users]().Select(`id>0`, nil)
	// fmt.Printf("%+v; e:%+v", d, e)
	// ...
	// Now

	bindVars := struct{ ID int32 }{ID: 4}
	u, err := modelx.NewModelx[Users]().Get(`id=:id`, bindVars)
	if err == nil {
		fmt.Println(u.LoginName)
		// Output:
		// fourth
		return
	}
	fmt.Printf("err: %s\n", err)
}

func ExampleModelx_Select() {

	bind := struct{ IDs []uint }{IDs: []uint{4, 5}}
	data, err := modelx.NewModelx[Users]().Select(`id IN(:ids)`, bind)
	if err != nil {
		fmt.Println(err.Error())
	}
	for i, u := range data {
		fmt.Printf("%d: %s\n", i+1, u.LoginName)
	}
	// Output:
	// 1: fourth
	// 2: fifth
}

func ExampleModelx_Update() {
<<<<<<< HEAD
=======
	type whereBind struct{ GroupID uint32 }
	type UserGroup struct {
		modelx.Modelx[UserGroup]
		UserID  uint32
		GroupID uint32
		// Used only as bind parameters during UPDATE and maybe other queries. Must
		// be a named struct, known at compile time!
		Where whereBind `rx:"where,-"` // - : Do not treat this field as column.
	}

>>>>>>> c6f35498
	ug := new(UserGroup)
	ugData := []UserGroup{
		UserGroup{UserID: 4, GroupID: 4},
		UserGroup{UserID: 5, GroupID: 5},
	}
	ug.SetData(ugData)
	_, _ = ug.Insert()
<<<<<<< HEAD
	data, e := modelx.NewModelx[UserGroup]().Select(`1=1 ORDER BY user_id`, nil)
	fmt.Printf("%+v: %+v\n", data, e)
=======
>>>>>>> c6f35498
	// Update some rows - move some user(5) to another group(4).
	ugDataUpd := []UserGroup{
		UserGroup{
			UserID: 5,
			// new (to be updated in the database) value: 2
			GroupID: 4,
<<<<<<< HEAD
			Where: whereParams{
=======
			Where: whereBind{
>>>>>>> c6f35498
				// existing in the database value: 5
				GroupID: 5,
			},
		},
	}
	ug.SetData(ugDataUpd)
	//							set columns										WHERE struct
	rs, err := ug.Update([]string{`group_id`}, `user_id=:user_id AND group_id=:where.group_id`)
	if err != nil {
		fmt.Println(err.Error())
	}
	affected, _ := rs.RowsAffected()
	fmt.Printf("RowsAffected: %d; err: %+v", affected, err)
<<<<<<< HEAD
=======
	data, e := modelx.NewModelx[UserGroup]().Select(`1=1 ORDER BY user_id`, nil)
	fmt.Printf("%+v: %+v\n", data, e)
>>>>>>> c6f35498
	// Output:
	// 1
}<|MERGE_RESOLUTION|>--- conflicted
+++ resolved
@@ -22,11 +22,13 @@
 login_name varchar(100) UNIQUE,
 group_id INTEGER DEFAULT NULL REFERENCES groups(id),
 changed_by INTEGER DEFAULT NULL REFERENCES users(id) ON DELETE SET DEFAULT);
+
+INSERT INTO users(id,group_id,changed_by,login_name) VALUES (0,0,0,'superadmin');
+
 CREATE TABLE groups (
 id INTEGER PRIMARY KEY AUTOINCREMENT,
 name VARCHAR(100) UNIQUE NOT NULL,
 changed_by INTEGER DEFAULT NULL REFERENCES users(id) ON DELETE SET DEFAULT);
-INSERT INTO users(group_id,changed_by,login_name) VALUES (0,0,'superadmin');
 
 INSERT INTO groups(id,name, changed_by) VALUES (0,'superadmin',0);
 INSERT INTO groups(id,name, changed_by) VALUES (1,'admins',NULL);
@@ -40,13 +42,11 @@
   group_id INTEGER REFERENCES groups(id) ON DELETE CASCADE,
   PRIMARY KEY(user_id, group_id)
 );
-
 CREATE TABLE foo(
 	bar INTEGER PRIMARY KEY AUTOINCREMENT,
 	description VARCHAR(255) NOT NULL DEFAULT '',
 	id VARCHAR(56) UNIQUE NOT NULL DEFAULT ''
 );
-
 PRAGMA foreign_keys = ON;
 `
 
@@ -117,7 +117,7 @@
 	reQ.NoError(err)
 	rows, errAff := rs.LastInsertId()
 	reQ.NoError(errAff)
-	reQ.Equal(int64(4), rows)
+	reQ.Equal(int64(3), rows)
 	ugDataIns := []UserGroup{
 		UserGroup{UserID: 1, GroupID: 0},
 		UserGroup{UserID: 1, GroupID: 1},
@@ -588,6 +588,19 @@
 	f()
 }
 
+func TestResetDB(t *testing.T) {
+	drops := `
+PRAGMA foreign_keys = OFF;
+DROP TABLE users;
+DROP TABLE user_group;
+DROP TABLE groups;
+DROP TABLE foo;
+`
+	multiExec(modelx.DB(), drops)
+	multiExec(modelx.DB(), schema)
+	t.Log(`Database is reset.`)
+}
+
 var aStr = `           WHERE bar=1`
 
 func Benchmark_stringContainsWhere(b *testing.B) {
@@ -621,7 +634,6 @@
 }
 
 // # Examples
-
 func ExampleNewModelx() {
 	// If no SqlxRows are passed, NewModelx needs a type parameter to know
 	// which type to instantiate for subsequent call to Select(...) or Delete(...)....
@@ -722,22 +734,35 @@
 }
 
 func ExampleModelx_Insert() {
+
+	_, e := modelx.NewModelx(users...).Insert()
+	if e != nil {
+		println(`Error inserting new users:`, e)
+	}
+	// udata, e := modelx.NewModelx[Users]().Select(`id>=0`, nil)
+	// fmt.Printf("Selected []Users %+v; %+v\n", udata, e)
+	groupRs, e := modelx.NewModelx[Groups](Groups{Name: `fifth`}).Insert()
+	if e != nil {
+		println(`Error inserting new group:`, e)
+	}
+	lastGroupID, _ := groupRs.LastInsertId()
+	fmt.Printf("Inserted new group with id: %d\n", lastGroupID)
+
 	usrs := []Users{
-		Users{LoginName: `fourth`},
-		Users{LoginName: `fifth`},
-	}
-
-	r, err := modelx.NewModelx[Users](usrs...).Insert()
+		Users{LoginName: `fourth`, GroupID: sql.NullInt32{Int32: 4, Valid: true}},
+		Users{LoginName: `fifth`, GroupID: sql.NullInt32{Int32: 5, Valid: true}},
+	}
+	r, err := modelx.NewModelx(usrs...).Insert()
 
 	if err == nil {
 		last, _ := r.LastInsertId()
-		fmt.Println(last)
+		fmt.Println(`Last inserted user id:`, last)
 		// Output:
-		//  5
+		// Inserted new group with id: 5
+		// Last inserted user id: 5
 		return
 	}
 	fmt.Printf("err: %s", err)
-
 }
 
 func ExampleModelx_Get() {
@@ -751,7 +776,6 @@
 	// fmt.Printf("%+v; e:%+v", d, e)
 	// ...
 	// Now
-
 	bindVars := struct{ ID int32 }{ID: 4}
 	u, err := modelx.NewModelx[Users]().Get(`id=:id`, bindVars)
 	if err == nil {
@@ -779,60 +803,51 @@
 }
 
 func ExampleModelx_Update() {
-<<<<<<< HEAD
-=======
 	type whereBind struct{ GroupID uint32 }
 	type UserGroup struct {
 		modelx.Modelx[UserGroup]
 		UserID  uint32
 		GroupID uint32
-		// Used only as bind parameters during UPDATE and maybe other queries. Must
-		// be a named struct, known at compile time!
+		// Used only as bind parameters during UPDATE and maybe in other
+		// queries. Must be a named struct, known at compile time!
 		Where whereBind `rx:"where,-"` // - : Do not treat this field as column.
 	}
 
->>>>>>> c6f35498
 	ug := new(UserGroup)
 	ugData := []UserGroup{
 		UserGroup{UserID: 4, GroupID: 4},
 		UserGroup{UserID: 5, GroupID: 5},
 	}
 	ug.SetData(ugData)
-	_, _ = ug.Insert()
-<<<<<<< HEAD
-	data, e := modelx.NewModelx[UserGroup]().Select(`1=1 ORDER BY user_id`, nil)
-	fmt.Printf("%+v: %+v\n", data, e)
-=======
->>>>>>> c6f35498
+	_, e := ug.Insert()
+	if e != nil {
+		fmt.Println("Error inserting into user_group:", e.Error())
+	}
+
 	// Update some rows - move some user(5) to another group(4).
 	ugDataUpd := []UserGroup{
 		UserGroup{
 			UserID: 5,
 			// new (to be updated in the database) value: 2
 			GroupID: 4,
-<<<<<<< HEAD
-			Where: whereParams{
-=======
 			Where: whereBind{
->>>>>>> c6f35498
 				// existing in the database value: 5
 				GroupID: 5,
 			},
 		},
 	}
 	ug.SetData(ugDataUpd)
-	//							set columns										WHERE struct
+	//                    set columns                                      the Where.GroupID field
 	rs, err := ug.Update([]string{`group_id`}, `user_id=:user_id AND group_id=:where.group_id`)
 	if err != nil {
 		fmt.Println(err.Error())
 	}
 	affected, _ := rs.RowsAffected()
 	fmt.Printf("RowsAffected: %d; err: %+v", affected, err)
-<<<<<<< HEAD
-=======
-	data, e := modelx.NewModelx[UserGroup]().Select(`1=1 ORDER BY user_id`, nil)
-	fmt.Printf("%+v: %+v\n", data, e)
->>>>>>> c6f35498
+
 	// Output:
-	// 1
-}+	// RowsAffected: 1; err: <nil>
+}
+
+/*
+ */